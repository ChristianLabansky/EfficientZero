--- conflicted
+++ resolved
@@ -61,16 +61,8 @@
         ' Revisit policy search rate should be in [0,1]'
 
     if args.opr == 'train':
-<<<<<<< HEAD
-        ray.init(
-            num_gpus=args.num_gpus,
-            num_cpus=args.num_cpus,
-            # object_store_memory=150 * 1024 * 1024 * 1024)
-        )
-=======
         ray.init(num_gpus=args.num_gpus, num_cpus=args.num_cpus,
                  object_store_memory=args.object_store_memory)
->>>>>>> 5a4e2790
     else:
         ray.init()
 
