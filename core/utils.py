import os
import cv2
import gym
import torch
import random
import shutil
import logging

import numpy as np

from scipy.stats import entropy
<<<<<<< HEAD
from baselines.common.atari_wrappers import NoopResetEnv #, TimeLimit
from gym.wrappers.time_limit import TimeLimit
=======
>>>>>>> 5a4e2790


class LinearSchedule(object):
    def __init__(self, schedule_timesteps, final_p, initial_p=1.0):
        """Linear interpolation between initial_p and final_p over
        schedule_timesteps. After this many timesteps pass final_p is
        returned.
        Parameters
        ----------
        schedule_timesteps: int
            Number of timesteps for which to linearly anneal initial_p
            to final_p
        initial_p: float
            initial output value
        final_p: float
            final output value
        """
        self.schedule_timesteps = schedule_timesteps
        self.final_p = final_p
        self.initial_p = initial_p

    def value(self, t):
        """See Schedule.value"""
        fraction = min(float(t) / self.schedule_timesteps, 1.0)
        return self.initial_p + fraction * (self.final_p - self.initial_p)


class TimeLimit(gym.Wrapper):
    def __init__(self, env, max_episode_steps=None):
        super(TimeLimit, self).__init__(env)
        self._max_episode_steps = max_episode_steps
        self._elapsed_steps = 0

    def step(self, ac):
        observation, reward, done, info = self.env.step(ac)
        self._elapsed_steps += 1
        if self._elapsed_steps >= self._max_episode_steps:
            done = True
            info['TimeLimit.truncated'] = True
        return observation, reward, done, info

    def reset(self, **kwargs):
        self._elapsed_steps = 0
        return self.env.reset(**kwargs)


class NoopResetEnv(gym.Wrapper):
    def __init__(self, env, noop_max=30):
        """Sample initial states by taking random number of no-ops on reset.
        No-op is assumed to be action 0.
        """
        gym.Wrapper.__init__(self, env)
        self.noop_max = noop_max
        self.override_num_noops = None
        self.noop_action = 0
        assert env.unwrapped.get_action_meanings()[0] == 'NOOP'

    def reset(self, **kwargs):
        """ Do no-op action for a number of steps in [1, noop_max]."""
        self.env.reset(**kwargs)
        if self.override_num_noops is not None:
            noops = self.override_num_noops
        else:
            noops = self.unwrapped.np_random.randint(1, self.noop_max + 1) #pylint: disable=E1101
        assert noops > 0
        obs = None
        for _ in range(noops):
            obs, _, done, _ = self.env.step(self.noop_action)
            if done:
                obs = self.env.reset(**kwargs)
        return obs

    def step(self, ac):
        return self.env.step(ac)


class EpisodicLifeEnv(gym.Wrapper):
    def __init__(self, env):
        """Make end-of-life == end-of-episode, but only reset on true game over.
        Done by DeepMind for the DQN and co. since it helps value estimation.
        """
        gym.Wrapper.__init__(self, env)
        self.lives = 0
        self.was_real_done  = True

    def step(self, action):
        obs, reward, done, info = self.env.step(action)
        self.was_real_done = done
        # check current lives, make loss of life terminal,
        # then update lives to handle bonus lives
        lives = self.env.unwrapped.ale.lives()
        if lives < self.lives and lives > 0:
            # for Qbert sometimes we stay in lives == 0 condition for a few frames
            # so it's important to keep lives > 0, so that we only reset once
            # the environment advertises done.
            done = True
        self.lives = lives
        return obs, reward, done, info

    def reset(self, **kwargs):
        """Reset only when lives are exhausted.
        This way all states are still reachable even though lives are episodic,
        and the learner need not know about any of this behind-the-scenes.
        """
        if self.was_real_done:
            obs = self.env.reset(**kwargs)
        else:
            # no-op step to advance from terminal/lost life state
            obs, _, _, _ = self.env.step(0)
        self.lives = self.env.unwrapped.ale.lives()
        return obs


class MaxAndSkipEnv(gym.Wrapper):
    def __init__(self, env, skip=4):
        """Return only every `skip`-th frame"""
        gym.Wrapper.__init__(self, env)
        # most recent raw observations (for max pooling across time steps)
        self._obs_buffer = np.zeros((2,)+env.observation_space.shape, dtype=np.uint8)
        self._skip       = skip
        self.max_frame = np.zeros(env.observation_space.shape, dtype=np.uint8)

    def step(self, action):
        """Repeat action, sum reward, and max over last observations."""
        total_reward = 0.0
        done = None
        for i in range(self._skip):
            obs, reward, done, info = self.env.step(action)
            if i == self._skip - 2: self._obs_buffer[0] = obs
            if i == self._skip - 1: self._obs_buffer[1] = obs
            total_reward += reward
            if done:
                break
        # Note that the observation on the done=True frame
        # doesn't matter
        self.max_frame = self._obs_buffer.max(axis=0)

        return self.max_frame, total_reward, done, info

    def reset(self, **kwargs):
        return self.env.reset(**kwargs)

    def render(self, mode='human', **kwargs):
        img = self.max_frame
        img = cv2.resize(img, (400, 400), interpolation=cv2.INTER_AREA).astype(np.uint8)
        if mode == 'rgb_array':
            return img
        elif mode == 'human':
            from gym.envs.classic_control import rendering
            if self.viewer is None:
                self.viewer = rendering.SimpleImageViewer()
            self.viewer.imshow(img)
            return self.viewer.isopen


class WarpFrame(gym.ObservationWrapper):
    def __init__(self, env, width=84, height=84, grayscale=True, dict_space_key=None):
        """
        Warp frames to 84x84 as done in the Nature paper and later work.
        If the environment uses dictionary observations, `dict_space_key` can be specified which indicates which
        observation should be warped.
        """
        super().__init__(env)
        self._width = width
        self._height = height
        self._grayscale = grayscale
        self._key = dict_space_key
        if self._grayscale:
            num_colors = 1
        else:
            num_colors = 3

        new_space = gym.spaces.Box(
            low=0,
            high=255,
            shape=(self._height, self._width, num_colors),
            dtype=np.uint8,
        )
        if self._key is None:
            original_space = self.observation_space
            self.observation_space = new_space
        else:
            original_space = self.observation_space.spaces[self._key]
            self.observation_space.spaces[self._key] = new_space
        assert original_space.dtype == np.uint8 and len(original_space.shape) == 3

    def observation(self, obs):
        if self._key is None:
            frame = obs
        else:
            frame = obs[self._key]

        if self._grayscale:
            frame = cv2.cvtColor(frame, cv2.COLOR_RGB2GRAY)
        frame = cv2.resize(
            frame, (self._width, self._height), interpolation=cv2.INTER_AREA
        )
        if self._grayscale:
            frame = np.expand_dims(frame, -1)

        if self._key is None:
            obs = frame
        else:
            obs = obs.copy()
            obs[self._key] = frame
        return obs


def make_atari(env_id, skip=4, max_episode_steps=None):
    """Make Atari games
    Parameters
    ----------
    env_id: str
        name of environment
    skip: int
        frame skip
    max_episode_steps: int
        max moves for an episode
    """
    env = gym.make(env_id)
    assert 'NoFrameskip' in env.spec.id
    env = NoopResetEnv(env, noop_max=30)
    env = MaxAndSkipEnv(env, skip=skip)
    if max_episode_steps is not None:
        env = TimeLimit(env, max_episode_steps=max_episode_steps)
    return env


def set_seed(seed):
    # set seed
    random.seed(seed)
    np.random.seed(seed)
    torch.manual_seed(seed)
    torch.cuda.manual_seed(seed)
    torch.backends.cudnn.deterministic = True


def make_results_dir(exp_path, args):
    # make the result directory
    os.makedirs(exp_path, exist_ok=True)
    if args.opr == 'train' and os.path.exists(exp_path) and os.listdir(exp_path):
        if not args.force:
            raise FileExistsError('{} is not empty. Please use --force to overwrite it'.format(exp_path))
        else:
            print('Warning, path exists! Rewriting...')
            shutil.rmtree(exp_path)
            os.makedirs(exp_path)
    log_path = os.path.join(exp_path, 'logs')
    os.makedirs(log_path, exist_ok=True)
    os.makedirs(os.path.join(exp_path, 'model'), exist_ok=True)
    return exp_path, log_path


def init_logger(base_path):
    # initialize the logger
    formatter = logging.Formatter('[%(asctime)s][%(name)s][%(levelname)s][%(filename)s>%(funcName)s] ==> %(message)s')
    for mode in ['train', 'test', 'train_test', 'root']:
        file_path = os.path.join(base_path, mode + '.log')
        logger = logging.getLogger(mode)
        handler = logging.StreamHandler()
        handler.setFormatter(formatter)
        logger.addHandler(handler)
        handler = logging.FileHandler(file_path, mode='a')
        handler.setFormatter(formatter)
        logger.addHandler(handler)
        logger.setLevel(logging.DEBUG)


def select_action(visit_counts, temperature=1, deterministic=True):
    """select action from the root visit counts.
    Parameters
    ----------
    temperature: float
        the temperature for the distribution
    deterministic: bool
        True -> select the argmax
        False -> sample from the distribution
    """
    action_probs = [visit_count_i ** (1 / temperature) for visit_count_i in visit_counts]
    total_count = sum(action_probs)
    action_probs = [x / total_count for x in action_probs]
    if deterministic:
        action_pos = np.argmax([v for v in visit_counts])
    else:
        action_pos = np.random.choice(len(visit_counts), p=action_probs)

    count_entropy = entropy(action_probs, base=2)
    return action_pos, count_entropy


def prepare_observation_lst(observation_lst):
    """Prepare the observations to satisfy the input fomat of torch
    [B, S, W, H, C] -> [B, S x C, W, H]
    batch, stack num, width, height, channel
    """
    # B, S, W, H, C
    observation_lst = np.array(observation_lst, dtype=np.uint8)
    observation_lst = np.moveaxis(observation_lst, -1, 2)

    shape = observation_lst.shape
    observation_lst = observation_lst.reshape((shape[0], -1, shape[-2], shape[-1]))

    return observation_lst


def arr_to_str(arr):
    """To reduce memory usage, we choose to store the jpeg strings of image instead of the numpy array in the buffer.
    This function encodes the observation numpy arr to the jpeg strings
    """
    img_str = cv2.imencode('.jpg', arr)[1].tobytes()

    return img_str


def str_to_arr(s, gray_scale=False):
    """To reduce memory usage, we choose to store the jpeg strings of image instead of the numpy array in the buffer.
    This function decodes the observation numpy arr from the jpeg strings
    Parameters
    ----------
    s: string
        the inputs
    gray_scale: bool
        True -> the inputs observation is gray not RGB.
    """
    nparr = np.frombuffer(s, np.uint8)
    if gray_scale:
        arr = cv2.imdecode(nparr, cv2.IMREAD_GRAYSCALE)
        arr = np.expand_dims(arr, -1)
    else:
        arr = cv2.imdecode(nparr, cv2.IMREAD_COLOR)

    return arr<|MERGE_RESOLUTION|>--- conflicted
+++ resolved
@@ -9,11 +9,6 @@
 import numpy as np
 
 from scipy.stats import entropy
-<<<<<<< HEAD
-from baselines.common.atari_wrappers import NoopResetEnv #, TimeLimit
-from gym.wrappers.time_limit import TimeLimit
-=======
->>>>>>> 5a4e2790
 
 
 class LinearSchedule(object):
